/*
 * GRAL: GRAphing Library for Java(R)
 *
 * (C) Copyright 2009-2019 Erich Seifert <dev[at]erichseifert.de>,
 * Michael Seifert <mseifert[at]error-reports.org>
 *
 * This file is part of GRAL.
 *
 * GRAL is free software: you can redistribute it and/or modify
 * it under the terms of the GNU Lesser General Public License as published by
 * the Free Software Foundation, either version 3 of the License, or
 * (at your option) any later version.
 *
 * GRAL is distributed in the hope that it will be useful,
 * but WITHOUT ANY WARRANTY; without even the implied warranty of
 * MERCHANTABILITY or FITNESS FOR A PARTICULAR PURPOSE.  See the
 * GNU Lesser General Public License for more details.
 *
 * You should have received a copy of the GNU Lesser General Public License
 * along with GRAL.  If not, see <http://www.gnu.org/licenses/>.
 */
package de.erichseifert.gral.plots;

import java.awt.Font;
import java.awt.Paint;
import java.awt.Stroke;
import java.util.Collection;
import java.util.List;

import de.erichseifert.gral.data.DataSource;
import de.erichseifert.gral.graphics.Container;
import de.erichseifert.gral.graphics.Drawable;
import de.erichseifert.gral.graphics.Label;
import de.erichseifert.gral.plots.axes.Axis;
import de.erichseifert.gral.plots.axes.AxisRenderer;
import de.erichseifert.gral.plots.legends.Legend;
import de.erichseifert.gral.graphics.Location;

/**
 * <p>Interface for classes that display data in a plot.</p>
 * <p>Functionality includes:</p>
 * <ul>
 *   <li>Adding axes to the plot</li>
 *   <li>Adding a title to the plot</li>
 *   <li>Adding a legend to the plot</li>
 *   <li>Administration of settings</li>
 * </ul>
 */
public interface Plot extends Drawable, Container {
	/**
	 * Returns the axis with the specified name.
	 * @param name Name of the axis.
	 * @return Axis.
	 */
	Axis getAxis(String name);

	/**
	 * Sets the axis with the specified name and the associated
	 * {@code AxisRenderer}.
	 * @param name Name of the axis.
	 * @param axis Axis.
	 */
	void setAxis(String name, Axis axis);

	/**
	 * Removes the axis with the specified name.
	 * @param name Name of the axis to be removed.
	 */
	void removeAxis(String name);

	/**
	 * Returns a collection of all names of the axes stored in this plot.
	 * @return The names of all axes stored in this plot.
	 */
	Collection<String> getAxesNames();

	/**
	 * Tries to automatically set the ranges of the axes specified by the name
	 * if it is set to auto-scale.
	 * @param axisName Name of the axis that should be scaled.
	 * @see Axis#setAutoscaled(boolean)
	 */
	void autoscaleAxis(String axisName);

	/**
	 * Returns the renderer for the axis with the specified name.
	 * @param axisName Axis name.
	 * @return Instance that renders the axis.
	 */
	AxisRenderer getAxisRenderer(String axisName);

	/**
	 * Sets the renderer for the axis with the specified name.
	 * @param axisName Name of the axis to be rendered.
	 * @param renderer Instance to render the axis.
	 */
	void setAxisRenderer(String axisName, AxisRenderer renderer);

	/**
	 * Returns the drawing area of this plot.
	 * @return {@code PlotArea2D}.
	 */
	PlotArea getPlotArea();

	/**
	 * Returns the title component of this plot.
	 * @return Label representing the title.
	 */
	Label getTitle();

	/**
	 * Returns the legend component.
	 * @return Legend.
	 */
	Legend getLegend();

	/**
	 * Adds a new data series to the plot which is visible by default.
	 * @param source Data series.
	 */
	void add(DataSource source);

	/**
	 * Adds a new data series to the plot.
	 * @param source Data series.
	 * @param visible {@code true} if the series should be displayed,
	 *        {@code false} otherwise.
	 */
	void add(DataSource source, boolean visible);

	/**
	 * Inserts the specified data series to the plot at a specified position.
	 * @param index Position.
	 * @param source Data series.
	 * @param visible {@code true} if the series should be displayed,
	 *        {@code false} otherwise.
	 */
	void add(int index, DataSource source, boolean visible);

	/**
	 * Returns whether the plot contains the specified data series.
	 * @param source Data series.
	 * @return {@code true} if the specified element is stored in the
	 *         plot, otherwise {@code false}
	 */
	boolean contains(DataSource source);

	/**
	 * Returns the data series at a specified index.
	 * @param index Position of the data series.
	 * @return Instance of the data series.
	 */
	DataSource get(int index);

	/**
	 * Deletes the specified data series from the plot.
	 * @param source Data series.
	 * @return {@code true} if the series existed,
	 *         otherwise {@code false}.
	 */
	boolean remove(DataSource source);

	/**
	 * Removes all data series from this plot.
	 */
	void clear();

	/**
	 * Returns the mapping of data source columns to axis names. The elements
	 * of returned array equal the column indexes, i.e. the first element (axis
	 * name) matches the first column of {@code source}. If no mapping exists
	 * {@code null} will be stored in the array.
	 * @param source Data source.
	 * @return Array containing axis names in the order of the columns,
	 *         or {@code null} if no mapping exists for the column.
	 */
	String[] getMapping(DataSource source);

	/**
	 * Sets the mapping of data source columns to axis names. The column index
	 * is taken from the order of the axis names, i.e. the first column of
	 * {@code source} will be mapped to first element of {@code axisNames}.
	 * Axis names with value {@code null} will be ignored.
	 * @param source Data source.
	 * @param axisNames Sequence of axis names in the order of the columns.
	 */
	void setMapping(DataSource source, String... axisNames);

	/**
	 * Returns a list of all data series stored in the plot.
	 * @return List of all data series.
	 */
	List<DataSource> getData();

	/**
	 * Returns a list of all visible data series stored in the plot.
	 * @return List of all visible data series.
	 */
	List<DataSource> getVisibleData();

	/**
	 * Returns whether the specified data series is drawn.
	 * @param source Data series.
	 * @return {@code true} if visible, {@code false} otherwise.
	 */
	boolean isVisible(DataSource source);

	/**
	 * Changes the visibility of the specified data series.
	 * @param source Data series.
	 * @param visible {@code true} if the series should be visible,
	 *        {@code false} otherwise.
	 */
	void setVisible(DataSource source, boolean visible);

<<<<<<< HEAD
    void unregisterDrawables();

    Row getRowAt(Point point);

    void registerShape(Shape shape, double x, double y, Row row);

=======
	/**
	 * Returns the paint which is used to fill the background of the plot.
	 * @return Paint which is used to fill the background of the plot.
	 */
	Paint getBackground();

	/**
	 * Sets the paint which will be used to fill the background of the plot.
	 * @param background Paint which will be used to fill the background of the
	 * plot.
	 */
	void setBackground(Paint background);

	/**
	 * Returns the stroke which is used to paint the border of the plot.
	 * @return Stroke which is used to paint the border of the plot.
	 */
	Stroke getBorderStroke();

	/**
	 * Sets the stroke which will be used to paint the border of the plot.
	 * @param border Stroke which will be used to paint the border of the plot.
	 */
	void setBorderStroke(Stroke border);

	/**
	 * Returns the paint which is used to fill the border of the plot.
	 * @return Paint which is used to fill the border of the plot.
	 */
	Paint getBorderColor();

	/**
	 * Sets the paint which will be used to fill the border of the plot.
	 * @param color Paint which will be used to fill the border of the plot.
	 */
	void setBorderColor(Paint color);

	/**
	 * Returns the base font used by the plot.
	 * @return Font used by the plot.
	 */
	Font getFont();

	/**
	 * Sets the base font that will be used by the plot.
	 * @param font Font that will used by the plot.
	 */
	void setFont(Font font);

	/**
	 * Returns whether the legend is shown.
	 * @return {@code true} if the legend is shown,
	 *         {@code false} if the legend is hidden.
	 */
	boolean isLegendVisible();

	/**
	 * Sets whether the legend will be shown.
	 * @param legendVisible {@code true} if the legend should be shown,
	 *         {@code false} if the legend should be hidden.
	 */
	void setLegendVisible(boolean legendVisible);

	/**
	 * Returns the current positioning of the legend inside the plot.
	 * @return Current positioning of the legend inside the plot.
	 */
	Location getLegendLocation();

	/**
	 * Sets the positioning of the legend inside the plot.
	 * @param location Positioning of the legend inside the plot.
	 */
	void setLegendLocation(Location location);

	/**
	 * Returns the spacing between the plot area and the legend.
	 * @return Spacing between the plot area and the legend relative to font
	 * height.
	 */
	double getLegendDistance();

	/**
	 * Sets the spacing between the plot area and the legend.
	 * The distance is defined in font height.
	 * @param distance Spacing between the plot area and the legend relative to font
	 * height.
	 */
	void setLegendDistance(double distance);
>>>>>>> 9e5724c5
}<|MERGE_RESOLUTION|>--- conflicted
+++ resolved
@@ -213,14 +213,6 @@
 	 */
 	void setVisible(DataSource source, boolean visible);
 
-<<<<<<< HEAD
-    void unregisterDrawables();
-
-    Row getRowAt(Point point);
-
-    void registerShape(Shape shape, double x, double y, Row row);
-
-=======
 	/**
 	 * Returns the paint which is used to fill the background of the plot.
 	 * @return Paint which is used to fill the background of the plot.
@@ -310,5 +302,11 @@
 	 * height.
 	 */
 	void setLegendDistance(double distance);
->>>>>>> 9e5724c5
+
+    void unregisterDrawables();
+
+    Row getRowAt(Point point);
+
+    void registerShape(Shape shape, double x, double y, Row row);
+
 }