/*
 * GRAL: GRAphing Library for Java(R)
 *
 * (C) Copyright 2009-2019 Erich Seifert <dev[at]erichseifert.de>,
 * Michael Seifert <mseifert[at]error-reports.org>
 *
 * This file is part of GRAL.
 *
 * GRAL is free software: you can redistribute it and/or modify
 * it under the terms of the GNU Lesser General Public License as published by
 * the Free Software Foundation, either version 3 of the License, or
 * (at your option) any later version.
 *
 * GRAL is distributed in the hope that it will be useful,
 * but WITHOUT ANY WARRANTY; without even the implied warranty of
 * MERCHANTABILITY or FITNESS FOR A PARTICULAR PURPOSE.  See the
 * GNU Lesser General Public License for more details.
 *
 * You should have received a copy of the GNU Lesser General Public License
 * along with GRAL.  If not, see <http://www.gnu.org/licenses/>.
 */
package de.erichseifert.gral.plots;

import static java.util.Arrays.asList;

import java.awt.BasicStroke;
import java.awt.Font;
import java.awt.Graphics2D;
import java.awt.Paint;
import java.awt.Shape;
import java.awt.Stroke;
import java.awt.geom.AffineTransform;
import java.awt.geom.Arc2D;
import java.awt.geom.Area;
import java.awt.geom.Dimension2D;
import java.awt.geom.Ellipse2D;
import java.awt.geom.Point2D;
import java.awt.geom.Rectangle2D;
import java.io.IOException;
import java.io.ObjectInputStream;
import java.text.Format;
import java.text.NumberFormat;
import java.util.HashMap;
import java.util.LinkedList;
import java.util.List;
import java.util.Map;

import de.erichseifert.gral.data.AbstractDataSource;
import de.erichseifert.gral.data.Column;
import de.erichseifert.gral.data.DataChangeEvent;
import de.erichseifert.gral.data.DataListener;
import de.erichseifert.gral.data.DataSource;
import de.erichseifert.gral.data.Row;
import de.erichseifert.gral.data.filters.Accumulation;
import de.erichseifert.gral.graphics.AbstractDrawable;
import de.erichseifert.gral.graphics.Drawable;
import de.erichseifert.gral.graphics.DrawingContext;
import de.erichseifert.gral.graphics.Insets2D;
import de.erichseifert.gral.graphics.Label;
import de.erichseifert.gral.graphics.Location;
import de.erichseifert.gral.navigation.AbstractNavigator;
import de.erichseifert.gral.navigation.Navigable;
import de.erichseifert.gral.navigation.Navigator;
import de.erichseifert.gral.plots.axes.Axis;
import de.erichseifert.gral.plots.axes.AxisRenderer;
import de.erichseifert.gral.plots.axes.LinearRenderer2D;
import de.erichseifert.gral.plots.colors.ColorMapper;
import de.erichseifert.gral.plots.colors.ContinuousColorMapper;
import de.erichseifert.gral.plots.colors.QuasiRandomColors;
import de.erichseifert.gral.plots.legends.AbstractLegend;
import de.erichseifert.gral.plots.legends.ValueLegend;
import de.erichseifert.gral.plots.points.AbstractPointRenderer;
import de.erichseifert.gral.plots.points.PointData;
import de.erichseifert.gral.plots.points.PointRenderer;
import de.erichseifert.gral.util.GeometryUtils;
import de.erichseifert.gral.util.GraphicsUtils;
import de.erichseifert.gral.util.MathUtils;
import de.erichseifert.gral.util.PointND;


/**
 * <p>Class that displays data as segments of a pie plot. Empty segments are
 * displayed for negative values.</p>
 * <p>To create a new {@code PiePlot} simply create a new instance using
 * a data source. Example:</p>
 * <pre>
 * DataTable data = new DataTable(Integer.class, Double.class);
 * data.add(-23.50);
 * data.add(100.00);
 * data.add( 60.25);
 *
 * PiePlot plot = new PiePlot(data);
 * </pre>
 */
public class PiePlot extends AbstractPlot implements Navigable {
	/** Version id for serialization. */
	private static final long serialVersionUID = 5486418164040578150L;

	/** Key for specifying the tangential axis of a pie plot. */
	public static final String AXIS_TANGENTIAL = "tangential"; //$NON-NLS-1$

	/** Mapping from data source to point renderer. */
	private final Map<DataSource, PointRenderer> pointRenderers;
	/** Cache for the {@code Navigator} implementation. */
	private transient PiePlotNavigator navigator;

	/** Position of the pie center. */
	private final Point2D center;
	/** Radius of the the pie. */
	private double radius;
	/** Starting angle in degrees. */
	private double start;
	/** Decides whether pie slices are drawn in clockwise direction. */
	private boolean clockwise;

	/**
	 * Navigator implementation for pie plots. Zooming changes the
	 * {@code RADIUS} setting and panning the {@code CENTER} setting.
	 */
	public static class PiePlotNavigator extends AbstractNavigator {
		/** Pie plot that will be navigated. */
		private final PiePlot plot;
		/** Location of center in default state. */
		private PointND<? extends Number> centerOriginal;
		/** Zoom level in default state. */
		private double zoomOriginal;
		/** Current zoom level. */
		private double zoom;

		/**
		 * Initializes a new instance with a pie plot to be navigated.
		 * @param plot Pie plot.
		 */
		public PiePlotNavigator(PiePlot plot) {
			this.plot = plot;
			this.zoom = 1.0;
			setDefaultState();
		}

		/**
		 * Returns the current zoom level of the associated object.
		 * @return Current zoom level.
		 */
		public double getZoom() {
			return zoom;
		}

		/**
		 * Sets the zoom level of the associated object to the specified value.
		 * @param zoomNew New zoom level.
		 */
		public void setZoom(double zoomNew) {
			if (!isZoomable() || (zoomNew <= 0.0) ||
					!MathUtils.isCalculatable(zoomNew)) {
				return;
			}
			double zoomOld = getZoom();
			zoomNew = MathUtils.limit(zoomNew, getZoomMin(), getZoomMax());
			if (zoomOld == zoomNew) {
				return;
			}
			zoom = zoomNew;
			plot.setRadius(zoomOriginal*getZoom());
		}

		/**
		 * Returns the current center point. The returned point contains value in
		 * world units.
		 * @return Center point in world units.
		 */
		public PointND<? extends Number> getCenter() {
			Point2D center = plot.getCenter();
			return new PointND<Number>(center.getX(), center.getY());
		}

		/**
		 * Sets a new center point. The values of the point are in world units.
		 * @param center New center point in world units.
		 */
		public void setCenter(PointND<? extends Number> center) {
			if (center == null || !isPannable()) {
				return;
			}
			Point2D center2d = center.getPoint2D();
			plot.setCenter(center2d);
		}

		/**
		 * Moves the center by the relative values of the specified point.
		 * The values of the point are in screen units.
		 * @param deltas Relative values to use for panning.
		 */
		@SuppressWarnings("unchecked")
		public void pan(PointND<? extends Number> deltas) {
			PlotArea plotArea = plot.getPlotArea();
			PointND<Number> center = (PointND<Number>) getCenter();
			double x = center.get(0).doubleValue();
			x += deltas.get(0).doubleValue()/plotArea.getWidth();
			double y = center.get(1).doubleValue();
			y += deltas.get(1).doubleValue()/plotArea.getHeight();
			center.set(0, x);
			center.set(1, y);
			setCenter(center);
		}

		/**
		 * Sets the object's position and zoom level to the default state.
		 */
		public void reset() {
			setCenter(centerOriginal);
			setZoom(1.0);
		}

		/**
		 * Sets the current state as the default state of the object.
		 * Resetting the navigator will then return to the default state.
		 */
		public void setDefaultState() {
			centerOriginal = getCenter();
			zoomOriginal = plot.getRadius();
		}
	}

	/**
	 * Class that represents the drawing area of a {@code PiePlot}.
	 */
	public static class PiePlotArea2D extends PlotArea {
		/** Version id for serialization. */
		private static final long serialVersionUID = 5646816099037852271L;

		/** Pie plot that this renderer is associated to. */
		private final PiePlot plot;

		/**
		 * Constructor that creates a new instance and initializes it with a
		 * plot acting as data provider.
		 * @param plot Data provider.
		 */
		public PiePlotArea2D(PiePlot plot) {
			this.plot = plot;
		}

		/**
		 * Draws the {@code Drawable} with the specified drawing context.
		 * @param context Environment used for drawing
		 */
		public void draw(DrawingContext context) {
			drawBackground(context);
			drawBorder(context);
			drawPlot(context);
			plot.drawLegend(context);
		}

		@Override
		protected void drawPlot(DrawingContext context) {
			Graphics2D graphics = context.getGraphics();

			Shape clipBoundsOld = graphics.getClip();
			Insets2D clipOffset = getClippingOffset();
			if (clipOffset != null) {
				final double fontSize = getBaseFont().getSize2D();

				// Perform clipping
				Shape clipBounds = new Rectangle2D.Double(
					getX() + clipOffset.getLeft()*fontSize,
					getY() + clipOffset.getTop()*fontSize,
					getWidth() - clipOffset.getHorizontal()*fontSize,
					getHeight() - clipOffset.getVertical()*fontSize
				);
				// Take care of old clipping region. This is used when getting
				// scrolled in a JScrollPane for example.
				if (clipBoundsOld != null) {
					Area clipBoundsNew = new Area(clipBoundsOld);
					clipBoundsNew.intersect(new Area(clipBounds));
					clipBounds = clipBoundsNew;
				}
				graphics.setClip(clipBounds);
			}

			AffineTransform txOrig = graphics.getTransform();
			graphics.translate(getX(), getY());

			// Get width and height of the plot area for relative sizes
			Rectangle2D bounds = getBounds();

			// Move to center, so origin for point renderers will be (0, 0)
			Point2D center = plot.getCenter();
			if (center == null) {
				center = new Point2D.Double(0.5, 0.5);
			}
			graphics.translate(
				center.getX()*bounds.getWidth(),
				center.getY()*bounds.getHeight()
			);

			// Paint points and lines
			for (DataSource s : plot.getVisibleData()) {
				// Skip empty data source
				if (s.getColumnCount() == 0) {
					continue;
				}

				// TODO Use property for column index
				int colIndex = 0;
				if (colIndex < 0 || colIndex >= s.getColumnCount() ||
						!s.isColumnNumeric(colIndex)) {
					continue;
				}

				PointRenderer pointRenderer = plot.getPointRenderer(s);

				String[] axisNames = plot.getMapping(s);
				// TODO Use loop to get all axes instead of direct access
				Axis axis = plot.getAxis(axisNames[0]);
				if (!axis.isValid()) {
					continue;
				}
				AxisRenderer axisRenderer = plot.getAxisRenderer(axisNames[0]);

<<<<<<< HEAD
				List<Axis> axes = Arrays.asList(axis);
				List<AxisRenderer> axisRenderers = Arrays.asList(axisRenderer);
                plot.unregisterDrawables();
=======
				List<Axis> axes = asList(axis);
				List<AxisRenderer> axisRenderers = asList(axisRenderer);
				// Draw graphics
>>>>>>> 9e5724c5
				for (int rowIndex = 0; rowIndex < s.getRowCount(); rowIndex++) {
					Row row = s.getRow(rowIndex);
					PointData pointData = new PointData(
						axes, axisRenderers, row, row.getIndex(), 0);
					Shape shape = pointRenderer.getPointShape(pointData);
					Drawable point = pointRenderer.getPoint(pointData, shape);
					point.setBounds(bounds);
					point.draw(context);
                    plot.registerShape(shape, x, y, row);
				}
				// Draw labels
				for (int rowIndex = 0; rowIndex < s.getRowCount(); rowIndex++) {
					Row row = s.getRow(rowIndex);
					PointData pointData = new PointData(
						axes, axisRenderers, row, row.getIndex(), 0);
					Shape shape = pointRenderer.getPointShape(pointData);
					Drawable point = pointRenderer.getValue(pointData, shape);
					point.setBounds(bounds);
					point.draw(context);
				}
			}

			graphics.setTransform(txOrig);

			if (clipOffset != null) {
				// Reset clipping
				graphics.setClip(clipBoundsOld);
			}
		}

		@Override
		public Plot getPlot() {
			return plot;
		}
	}

	/**
	 * Data class for storing slice information in world units.
	 */
	protected static final class Slice {
		/** Value where the slice starts. */
		public final double start;
		/** Value where the slice ends. */
		public final double end;
		/** Whether the slice is visible. */
		public final boolean visible;

		/**
		 * Initializes a new slice with start and end value.
		 * @param start Value where the slice starts.
		 * @param end Value where the slice ends.
		 * @param visible Visibility of the slice.
		 */
		public Slice(double start, double end, boolean visible) {
			this.start = start;
			this.end = end;
			this.visible = visible;
		}
	}

	/**
	 * A point renderer for a single slice in a pie plot.
	 */
	public static class PieSliceRenderer extends AbstractPointRenderer {
		/** Version id for serialization. */
		private static final long serialVersionUID = 1135636437801090607L;

		/** Pie plot this renderer is attached to. */
		private final PiePlot plot;

		/** Relative outer radius of the current pie slice,
		 * in percentage of the total radius. */
		private double outerRadius;
		/** Relative inner radius of the current pie slice,
		 * in percentage of the total radius. */
		private double innerRadius;
		/** Gap of the current pie slice, in pixels. */
		private double gap;

		/**
		 * Initializes a new instance with a pie plot object.
		 * @param plot Pie plot.
		 */
		public PieSliceRenderer(PiePlot plot) {
			this.plot =  plot;

			setValueColumn(0);
			setErrorColumnTop(1);
			setErrorColumnBottom(2);

			setColor(new QuasiRandomColors());
			outerRadius = 1.0;
			innerRadius = 0.0;
			gap = 0.0;
		}

		private Slice getSlice(PointData pointData) {
			double sliceStart = (Double) pointData.row.get(0);
			double sliceEnd = (Double) pointData.row.get(1);
			boolean sliceVisible = (Boolean) pointData.row.get(2);
			return new Slice(sliceStart, sliceEnd, sliceVisible);
		}

		/**
		 * Returns the value for the outer radius of a pie relative to the
		 * radius set in the plot.
		 * @return Outer radius of a pie relative to the radius of the plot.
		 */
		public double getOuterRadius() {
			return outerRadius;
		}

		/**
		 * Sets the value for the outer radius of a pie relative to the radius
		 * set in the plot.
		 * @param radius Outer radius of a pie relative to the radius of the
		 * plot.
		 */
		public void setOuterRadius(double radius) {
			this.outerRadius = radius;
		}

		/**
		 * Returns the value for the inner radius of a pie relative to the
		 * radius set in the plot.
		 * @return Inner radius of a pie relative to the radius of the plot.
		 */
		public double getInnerRadius() {
			return innerRadius;
		}

		/**
		 * Sets the value for the inner radius of a pie relative to the radius
		 * set in the plot.
		 * @param radius Inner radius of a pie relative to the radius of the
		 * plot.
		 */
		public void setInnerRadius(double radius) {
			this.innerRadius = radius;
		}

		/**
		 * Returns the width of gaps between the segments relative to the font
		 * size.
		 * @return Width of gaps between the segments relative to the font
		 * size.
		 */
		public double getGap() {
			return gap;
		}

		/**
		 * Sets the width of gaps between the segments relative to the font
		 * size.
		 * @param gap Width of gaps between the segments relative to the font
		 * size.
		 */
		public void setGap(double gap) {
			this.gap = gap;
		}

		@Override
		public Drawable getPoint(final PointData data, final Shape shape) {
			return new AbstractDrawable() {
				/** Version id for serialization. */
				private static final long serialVersionUID = -1783451355453643712L;

				public void draw(DrawingContext context) {
					PointRenderer renderer = PieSliceRenderer.this;

					Row row = data.row;
					if (shape == null) {
						return;
					}

					Slice slice = getSlice(data);
					if (!slice.visible) {
						return;
					}

					// Paint slice
					ColorMapper colorMapper = renderer.getColor();
					Paint paint;
					if (colorMapper instanceof ContinuousColorMapper) {
						double sum = plot.getSum(row.getSource());
						if (sum == 0.0) {
							return;
						}
						double sliceStartRel = slice.start/sum;
						double sliceEndRel = slice.end/sum;

						double coloringRel = 0.0;
						int rows = row.getSource().getRowCount();
						if (rows > 1) {
							double posRel = data.index / (double)(rows - 1);
							double posRelInv = 1.0 - posRel;
							coloringRel =
								posRelInv*sliceStartRel + posRel*sliceEndRel;
						}
						paint = ((ContinuousColorMapper) colorMapper).get(coloringRel);
					} else {
						paint = colorMapper.get(data.index);
					}
					GraphicsUtils.fillPaintedShape(
						context.getGraphics(), shape, paint, null);
				}
			};
		}

		/**
		 * Returns a {@code Shape} instance that can be used for further
		 * calculations.
		 * @param data Information on axes, renderers, and values.
		 * @return Outline that describes the point's shape.
		 */
		public Shape getPointShape(PointData data) {
			Slice slice = getSlice(data);
			if (!slice.visible) {
				return null;
			}

			Font font = getValueFont();
			double fontSize = font.getSize2D();

			PlotArea plotArea = plot.getPlotArea();
			double plotAreaSize = Math.min(
				plotArea.getWidth(), plotArea.getHeight())/2.0;
			double radiusRel = plot.getRadius();
			double radius = plotAreaSize*radiusRel;
			double radiusRelOuter = getOuterRadius();
			double radiusOuter = radius*radiusRelOuter;

			// Construct slice
			Row row = data.row;
			double sum = plot.getSum(row.getSource());
			if (sum == 0.0) {
				return null;
			}
			double sliceStartRel = slice.start/sum;
			double sliceEndRel = slice.end/sum;

			double start = plot.getStart();

			double sliceSpan = (sliceEndRel - sliceStartRel)*360.0;
			double sliceStart;
			if (plot.isClockwise()) {
				sliceStart = start - sliceEndRel*360.0;
			} else {
				sliceStart = start + sliceStartRel*360.0;
			}
			start = MathUtils.normalizeDegrees(start);

			Arc2D pieSlice = new Arc2D.Double(
				-radiusOuter, -radiusOuter,
				2.0*radiusOuter, 2.0*radiusOuter,
				sliceStart, sliceSpan,
				Arc2D.PIE
			);
			Area doughnutSlice = new Area(pieSlice);

			double gap = getGap();
			if (gap > 0.0) {
				Stroke sliceStroke =
					new BasicStroke((float) (gap*fontSize));
				Area sliceContour =
					new Area(sliceStroke.createStrokedShape(pieSlice));
				doughnutSlice.subtract(sliceContour);
			}

			double radiusRelInner = getInnerRadius();
			if (radiusRelInner > 0.0 && radiusRelInner < radiusRelOuter) {
				double radiusInner = radius*radiusRelInner;
				Ellipse2D inner = new Ellipse2D.Double(
					-radiusInner, -radiusInner,
					2.0*radiusInner, 2.0*radiusInner
				);
				Area hole = new Area(inner);
				doughnutSlice.subtract(hole);
			}

			return doughnutSlice;
		}

		/**
		 * Draws the specified value label for the specified shape.
		 * @param context Environment used for drawing.
		 * @param slice Pie slice to draw.
		 * @param radius Radius of pie slice in view units (e.g. pixels).
		 * @param row Data row containing the point.
		 * @param rowIndex Index number used for coloring.
		 */
		protected void drawValueLabel(DrawingContext context, Slice slice,
<<<<<<< HEAD
				double radius, Row row, int col) {
			if (sum == 0.0) {
				return;
			}
			Comparable<?> value = row.get(col);
=======
				double radius, Row row, int rowIndex) {
			Comparable<?> value = slice.end - slice.start;
>>>>>>> 9e5724c5

			// Formatting
			Format format = getValueFormat();
			if ((format == null) && (value instanceof Number)) {
				format = NumberFormat.getInstance();
			}

			// Text to display
			String text = (format != null) ? format.format(value) : value.toString();

			Boolean absoluteIntegerNumber = getSetting(VALUE_DISPLAY_ABSOLUTE_NUMBER);
			if (absoluteIntegerNumber != null && absoluteIntegerNumber) {
				text = text + " (" + row.get(0) + ")";
			}

			// Visual settings
			ColorMapper colors = getValueColor();
			Paint paint = colors.get(rowIndex);
			Font font = getValueFont();
			double fontSize = font.getSize2D();

			// Layout settings
			Location location = getValueLocation();
			double alignX = getValueAlignmentX();
			double alignY = getValueAlignmentY();
			double rotation = getValueRotation();
			double distance = getValueDistance();
			if (MathUtils.isCalculatable(distance)) {
				distance *= fontSize;
			} else {
				distance = 0.0;
			}

			// Vertical layout
			double radiusRelOuter = getOuterRadius();
			double radiusRelInner = getInnerRadius();
			double radiusOuter = radius*radiusRelOuter;
			double radiusInner = radius*radiusRelInner;
			double distanceV = distance;
			double labelPosV;
			if (location == Location.NORTH) {
				labelPosV = radiusOuter + distanceV;
			} else if (location == Location.SOUTH) {
				labelPosV = Math.max(radiusInner - distanceV, 0);
			} else {
				double sliceHeight = radiusOuter - radiusInner;
				if (2.0*distance >= sliceHeight) {
					alignY = 0.5;
					distanceV = 0.0;
				}
				labelPosV = radiusInner + distanceV +
					alignY*(sliceHeight - 2.0*distanceV);
			}

			// Horizontal layout
			double sum = plot.getSum(row.getSource());
			if (sum == 0.0) {
				return;
			}
			double sliceStartRel = slice.start/sum;
			double sliceEndRel = slice.end/sum;
			double circumference = 2.0*labelPosV*Math.PI;
			double distanceRelH = distance/circumference;
			double sliceWidthRel = sliceEndRel - sliceStartRel;
			if (2.0*distanceRelH >= sliceWidthRel) {
				alignX = 0.5;
				distanceRelH = 0.0;
			}
			double labelPosRelH = sliceStartRel + distanceRelH +
				alignX*(sliceWidthRel - 2.0*distanceRelH);

			double start = plot.getStart();

			double angleStart = Math.toRadians(-start);
			double direction = 1.0;
			if (!plot.isClockwise()) {
				direction = -1.0;
			}
			double angle = angleStart + direction*labelPosRelH*2.0*Math.PI;
			double dirX = Math.cos(angle);
			double dirY = Math.sin(angle);

			// Create a label with the settings
			Label label = new Label(text);
			label.setAlignmentX(1.0 - 0.5*dirX - 0.5);
			label.setAlignmentY(0.5*dirY + 0.5);
			label.setRotation(rotation);
			label.setColor(paint);
			label.setFont(font);

			// Calculate label position
			Dimension2D sizeLabel = label.getPreferredSize();
			double anchorX = 0.5;
			double anchorY = 0.5;
			if (location == Location.NORTH || location == Location.SOUTH) {
				anchorX = dirX*sizeLabel.getWidth()/2.0;
				anchorY = dirY*sizeLabel.getHeight()/2.0;
				if (location == Location.SOUTH) {
					anchorX = -anchorX;
					anchorY = -anchorY;
				}
			}

			// Resize label component
			double x = labelPosV*dirX + anchorX - sizeLabel.getWidth()/2.0;
			double y = labelPosV*dirY + anchorY - sizeLabel.getHeight()/2.0;
			double w = sizeLabel.getWidth();
			double h = sizeLabel.getHeight();
			label.setBounds(x, y, w, h);

			label.draw(context);
		}

		@Override
		public Drawable getValue(final PointData data, final Shape shape) {
			return new AbstractDrawable() {
				/** Version id for serialization. */
				private static final long serialVersionUID1 = 8389872806138135038L;

				public void draw(DrawingContext context) {
					PointRenderer renderer = PieSliceRenderer.this;

					Row row = data.row;
					if (shape == null) {
						return;
					}

					Slice slice = getSlice(data);
					if (!slice.visible) {
						return;
					}

					PlotArea plotArea = plot.getPlotArea();
					double plotAreaSize = Math.min(
						plotArea.getWidth(), plotArea.getHeight())/2.0;
					double radiusRel = plot.getRadius();
					double radius1 = plotAreaSize*radiusRel;

					if (renderer.isValueVisible()) {
						drawValueLabel(context, slice, radius1, row, data.index);
					}
				}
			};
		}
	}

	/**
	 * A legend implementation for pie plots that displays items for each data
	 * value of a data source.
	 */
	public static class PiePlotLegend extends ValueLegend {
		/** Version id for serialization. */
		private static final long serialVersionUID = 309673490751330686L;

		/** Plot that contains settings and renderers. */
		private final PiePlot plot;

		/**
		 * Initializes a new instance with a specified plot.
		 * @param plot Plot.
		 */
		public PiePlotLegend(PiePlot plot) {
			this.plot = plot;
		}

		@Override
		protected Iterable<Row> getEntries(DataSource source) {
			Iterable<Row> slicesAndGaps = super.getEntries(source);
			List<Row> slices = new LinkedList<>();
			for (Row row : slicesAndGaps) {
				if (!row.isColumnNumeric(0)) {
					continue;
				}
				boolean isVisible = (Boolean) row.get(2);
				if (isVisible) {
					slices.add(row);
				}
			}
			return slices;
		}

		@Override
		protected Drawable getSymbol(final Row row) {
			return new LegendSymbol(row, plot.getPointRenderer(row.getSource()),
					plot.getFont(), plot.getLegend().getSymbolSize());
		}

		@Override
		protected String getLabel(Row row) {
			Number sliceStart = (Number) row.get(0);
			Number sliceEnd = (Number) row.get(1);
			Number sliceWidth = sliceEnd.doubleValue() - sliceStart.doubleValue();
			Format format = getLabelFormat();
			if ((format == null)) {
				format = NumberFormat.getInstance();
			}
			return format.format(sliceWidth);
		}
	}

	private static class LegendSymbol extends AbstractLegend.AbstractSymbol {
		private final Row row;
		private final PointRenderer pointRenderer;

		public LegendSymbol(Row row, PointRenderer pointRenderer, Font font, Dimension2D symbolSize) {
			super(font, symbolSize);
			this.row = row;
			this.pointRenderer = pointRenderer;
		}

		@Override
		public void draw(DrawingContext context) {
			Rectangle2D bounds = getBounds();

			Shape shape = new Rectangle2D.Double(
					0.0, 0.0, bounds.getWidth(), bounds.getHeight());

			PointData pointData = new PointData(
					asList((Axis) null),
					asList((AxisRenderer) null),
					row, row.getIndex(), 0);

			Drawable drawable = pointRenderer.getPoint(pointData, shape);

			Graphics2D graphics = context.getGraphics();
			AffineTransform txOrig = graphics.getTransform();
			graphics.translate(bounds.getX(), bounds.getY());
			drawable.draw(context);
			graphics.setTransform(txOrig);
		}
	}

	/**
	 * Initializes a new pie plot with the specified data source.
	 * @param data Data to be displayed.
	 */
	public PiePlot(DataSource data) {
		super();

		center = new Point2D.Double(0.5, 0.5);
		radius = 1.0;
		start = 0.0;
		clockwise = true;

		pointRenderers = new HashMap<>();

		setPlotArea(new PiePlotArea2D(this));
		setLegend(generateLegend(this));

		add(data);

		createDefaultAxes();
		createDefaultAxisRenderers();

		dataUpdated(data);
	}

	public PiePlotLegend generateLegend(PiePlot plot) {
		return new PiePlotLegend(plot);
	}

	@Override
	protected void createDefaultAxes() {
		// Create x axis and y axis by default
		Axis axisPie = new Axis();
		setAxis(AXIS_TANGENTIAL, axisPie);
	}

	@Override
	public void autoscaleAxis(String axisName) {
		if (!AXIS_TANGENTIAL.equals(axisName)) {
			super.autoscaleAxis(axisName);
			return;
		}

		List<DataSource> sources = getVisibleData();
		if (sources.isEmpty()) {
			return;
		}

		DataSource data = sources.get(0);
		if (data.getRowCount() == 0) {
			return;
		}

		double sum = getSum(data);
		if (sum == 0.0) {
			return;
		}

		Axis axis = getAxis(axisName);
		if (axis == null || !axis.isAutoscaled()) {
			return;
		}
		axis.setRange(0.0, sum);
	}

	@Override
	protected void createDefaultAxisRenderers() {
		// Create a linear renderer for the pie slices by default
		AxisRenderer renderer = new LinearRenderer2D();
		// Create a circle with radius 1.0 as shape for the axis
		Shape shape = new Ellipse2D.Double(-1.0, -1.0, 2.0, 2.0);
		renderer.setShape(shape);
		// Don't show axis
		renderer.setShapeVisible(false);

		setAxisRenderer(AXIS_TANGENTIAL, renderer);
	}

	@Override
	public void add(int index, DataSource source, boolean visible) {
		if (getData().size() != 0) {
			throw new IllegalArgumentException(
				"This plot type only supports a single data source."); //$NON-NLS-1$
		}

		PointRenderer pointRendererDefault = new PieSliceRenderer(this);
		setPointRenderer(source, pointRendererDefault);

		super.add(index, source, visible);
		setMapping(source, AXIS_TANGENTIAL);
	}

	/**
	 * Returns the {@code PointRenderer} for the specified data source.
	 * @param s Data source.
	 * @return PointRenderer.
	 */
	public PointRenderer getPointRenderer(DataSource s) {
		return pointRenderers.get(s);
	}

	/**
	 * Sets the {@code PointRenderer} for a certain data source to the
	 * specified value.
	 * @param s Data source.
	 * @param pointRenderer PointRenderer to be set.
	 */
	public void setPointRenderer(DataSource s, PointRenderer pointRenderer) {
		this.pointRenderers.put(s, pointRenderer);
	}

	/**
	 * Returns a navigator instance that can control the current object.
	 * @return A navigator instance.
	 */
	public Navigator getNavigator() {
		if (navigator == null) {
			navigator = new PiePlotNavigator(this);
		}
		return navigator;
	}

	/**
	 * Returns the sum of all absolute values in the data column of a specified
	 * data source.
	 * @param source Data source.
	 * @return Sum of all absolute values for the specified data source.
	 */
	protected double getSum(DataSource source) {
		double sum;
		synchronized (source) {
			sum = (Double) source.get(1, source.getRowCount() - 1);
		}
		return sum;
	}

	private static class PieData extends AbstractDataSource {
		private final DataSource data;

		public PieData(DataSource data) {
			this.data = data;
			data.addDataListener(new DataListener() {
				@Override
				public void dataAdded(DataSource source, DataChangeEvent... events) {
					notifyDataAdded(events);
				}

				@Override
				public void dataUpdated(DataSource source, DataChangeEvent... events) {
					notifyDataUpdated(events);
				}

				@Override
				public void dataRemoved(DataSource source, DataChangeEvent... events) {
					notifyDataRemoved(events);
				}
			});

			setColumnTypes(getColumnTypesFor(data).toArray(new Class[] {}));
		}

		private List<Class<? extends Comparable<?>>> getColumnTypesFor(DataSource data) {
			List<Class<? extends Comparable<?>>> columnTypes = new LinkedList<>();
			for (int colIndex = 0; colIndex < data.getColumnCount(); colIndex++) {
				Column<?> column = data.getColumn(colIndex);
				if (column.isNumeric()) {
					columnTypes.add(Double.class);
					columnTypes.add(Double.class);
					columnTypes.add(Boolean.class);
				} else {
					columnTypes.add(column.getType());
				}
			}
			return columnTypes;
		}

		@Override
		public Comparable<?> get(int col, int row) {
			Iterable<Double> accumulatedColumnData = new Accumulation(data.getColumn(0));
			if (col == 0) {
				if (row == 0) {
					return 0.0;
				}
				return get(accumulatedColumnData, row - 1);
			} else if (col == 1) {
				return get(accumulatedColumnData, row);
			} else if (col == 2) {
				return ((Number) data.get(0, row)).doubleValue() > 0.0;
			}
			return null;
		}

		@Override
		public int getRowCount() {
			return data.getRowCount();
		}

		private static <T> T get(Iterable<T> iterable, int index) {
			T element = null;
			int elementIndex = 0;
			for (T e : iterable) {
				if (elementIndex == index) {
					element = e;
					break;
				}
				elementIndex++;
			}
			return element;
		}
	}

	public static DataSource createPieData(DataSource data) {
		return new PieData(data);
	}

	@Override
	protected void dataChanged(DataSource source, DataChangeEvent... events) {
		super.dataChanged(source, events);
		autoscaleAxes();
	}

	/**
	 * Custom deserialization method.
	 * @param in Input stream.
	 * @throws ClassNotFoundException if a serialized class doesn't exist anymore.
	 * @throws IOException if there is an error while reading data from the
	 *         input stream.
	 */
	private void readObject(ObjectInputStream in)
			throws ClassNotFoundException, IOException {
		// Default deserialization
		in.defaultReadObject();

		// Update caches
		for (DataSource source : getData()) {
			dataUpdated(source);
		}
	}

	/**
	 * Returns a point which defines the center of the pie. The coordinates
	 * are relative to the plot area dimensions, i.e. 0.0 means left/top,
	 * 0.5 means the center, and 1.0 means right/bottom.
	 * @return Point which defines the center of the pie.
	 */
	public Point2D getCenter() {
		return center;
	}

	/**
	 * Sets the center of the pie. The coordinates must be relative to the plot
	 * area dimensions, i.e. 0.0 means left/top, 0.5 means the center, and 1.0
	 * means right/bottom.
	 * @param center Point which defines the center of the pie.
	 */
	public void setCenter(Point2D center) {
		this.center.setLocation(center);
	}

	/**
	 * Returns the radius of the pie relative to the plot area size.
	 * @return Radius of the pie relative to the plot area size.
	 */
	public double getRadius() {
		return radius;
	}

	/**
	 * Sets the radius of the pie relative to the plot area size.
	 * @param radius Radius of the pie relative to the plot area size.
	 */
	public void setRadius(double radius) {
		this.radius = radius;
	}

	/**
	 * Returns the starting angle of the first segment. The angle is
	 * counterclockwise.
	 * @return Starting angle of the first segment in degrees.
	 */
	public double getStart() {
		return start;
	}

	/**
	 * Sets the starting angle of the first segment. The angle is always
	 * applied counterclockwise.
	 * @param start Starting angle of the first segment in degrees.
	 */
	public void setStart(double start) {
		double startOld = this.start;

		this.start = start;

		AxisRenderer axisRenderer = getAxisRenderer(PiePlot.AXIS_TANGENTIAL);
		if (axisRenderer != null) {
			Shape shape = axisRenderer.getShape();
			if (shape != null) {
				double delta = Math.toRadians(startOld - start);
				AffineTransform tx = AffineTransform.getRotateInstance(delta);
				shape = tx.createTransformedShape(shape);
				axisRenderer.setShape(shape);
			}
		}
	}

	/**
	 * Returns whether the segments are in clockwise or counterclockwise order.
	 * @return {@code true} if segments are in clockwise order,
	 * otherwise {@code false}.
	 */
	public boolean isClockwise() {
		return clockwise;
	}

	/**
	 * Sets whether the segments will be in clockwise or counterclockwise order.
	 * @param clockwise {@code true} if segments should be in clockwise order,
	 * otherwise {@code false}.
	 */
	public void setClockwise(boolean clockwise) {
		this.clockwise = clockwise;

		AxisRenderer axisRenderer = getAxisRenderer(PiePlot.AXIS_TANGENTIAL);
		if (axisRenderer != null) {
			Shape shape = axisRenderer.getShape();
			if (shape != null) {
				shape = GeometryUtils.reverse(shape);
				axisRenderer.setShape(shape);
			}
		}
	}
}<|MERGE_RESOLUTION|>--- conflicted
+++ resolved
@@ -317,15 +317,10 @@
 				}
 				AxisRenderer axisRenderer = plot.getAxisRenderer(axisNames[0]);
 
-<<<<<<< HEAD
-				List<Axis> axes = Arrays.asList(axis);
-				List<AxisRenderer> axisRenderers = Arrays.asList(axisRenderer);
-                plot.unregisterDrawables();
-=======
 				List<Axis> axes = asList(axis);
 				List<AxisRenderer> axisRenderers = asList(axisRenderer);
 				// Draw graphics
->>>>>>> 9e5724c5
+                plot.unregisterDrawables();
 				for (int rowIndex = 0; rowIndex < s.getRowCount(); rowIndex++) {
 					Row row = s.getRow(rowIndex);
 					PointData pointData = new PointData(
@@ -618,16 +613,11 @@
 		 * @param rowIndex Index number used for coloring.
 		 */
 		protected void drawValueLabel(DrawingContext context, Slice slice,
-<<<<<<< HEAD
-				double radius, Row row, int col) {
+				double radius, Row row, int rowIndex) {
 			if (sum == 0.0) {
 				return;
 			}
-			Comparable<?> value = row.get(col);
-=======
-				double radius, Row row, int rowIndex) {
 			Comparable<?> value = slice.end - slice.start;
->>>>>>> 9e5724c5
 
 			// Formatting
 			Format format = getValueFormat();
