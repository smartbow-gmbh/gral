/*
 * GRAL: GRAphing Library for Java(R)
 *
 * (C) Copyright 2009-2019 Erich Seifert <dev[at]erichseifert.de>,
 * Michael Seifert <mseifert[at]error-reports.org>
 *
 * This file is part of GRAL.
 *
 * GRAL is free software: you can redistribute it and/or modify
 * it under the terms of the GNU Lesser General Public License as published by
 * the Free Software Foundation, either version 3 of the License, or
 * (at your option) any later version.
 *
 * GRAL is distributed in the hope that it will be useful,
 * but WITHOUT ANY WARRANTY; without even the implied warranty of
 * MERCHANTABILITY or FITNESS FOR A PARTICULAR PURPOSE.  See the
 * GNU Lesser General Public License for more details.
 *
 * You should have received a copy of the GNU Lesser General Public License
 * along with GRAL.  If not, see <http://www.gnu.org/licenses/>.
 */
package de.erichseifert.gral.plots;

import java.awt.Color;
import java.awt.Font;
import java.awt.Graphics2D;
import java.awt.Paint;
<<<<<<< HEAD
import java.awt.Point;
import java.awt.RenderingHints;
import java.awt.Shape;
=======
>>>>>>> 9e5724c5
import java.awt.Stroke;
import java.awt.geom.Rectangle2D;
import java.io.IOException;
import java.io.ObjectInputStream;
import java.io.ObjectOutputStream;
import java.io.Serializable;
import java.text.MessageFormat;
import java.util.ArrayList;
import java.util.Collection;
import java.util.Collections;
import java.util.HashMap;
import java.util.HashSet;
import java.util.LinkedList;
import java.util.List;
import java.util.Map;
import java.util.Map.Entry;
import java.util.Set;

import de.erichseifert.gral.data.Column;
import de.erichseifert.gral.data.DataChangeEvent;
import de.erichseifert.gral.data.DataListener;
import de.erichseifert.gral.data.DataSource;
import de.erichseifert.gral.data.Row;
import de.erichseifert.gral.data.statistics.Statistics;
import de.erichseifert.gral.graphics.Container;
import de.erichseifert.gral.graphics.Drawable;
import de.erichseifert.gral.graphics.DrawableContainer;
import de.erichseifert.gral.graphics.DrawingContext;
import de.erichseifert.gral.graphics.layout.EdgeLayout;
import de.erichseifert.gral.graphics.Label;
import de.erichseifert.gral.graphics.layout.OuterEdgeLayout;
import de.erichseifert.gral.plots.axes.Axis;
import de.erichseifert.gral.plots.axes.AxisRenderer;
import de.erichseifert.gral.plots.legends.Legend;
import de.erichseifert.gral.util.GraphicsUtils;
import de.erichseifert.gral.graphics.Location;
import de.erichseifert.gral.util.MathUtils;
import de.erichseifert.gral.util.SerializationUtils;


/**
 * Basic implementation of a plot that can listen to changes of data sources
 * and settings.
 */
public abstract class AbstractPlot extends DrawableContainer
		implements Plot, DataListener {
	/** Version id for serialization. */
	private static final long serialVersionUID = -6609155385940228771L;

	/** Default size of the plot title relative to the size of the base font. */
	private static final float DEFAULT_TITLE_FONT_SIZE = 1.5f;
	/** Default space between layout components relative to the size of the base font. */
	private static final float DEFAULT_LAYOUT_GAP = 2f;

	/** Data sources. */
	private final List<DataSource> data;
	/** Set of all data sources that are visible (not hidden). */
	private final Set<DataSource> dataVisible;

	/** Mapping of axis names to axis objects. */
	private final Map<String, Axis> axes;
	/** Mapping of axis names to axis renderer objects. */
	private final Map<String, AxisRenderer> axisRenderers;
	/** Mapping of axis names to drawable objects. */
	private final Map<String, Drawable> axisDrawables;

	/** Mapping of data source columns to axes. **/
	private final Map<DataSource, Map<Integer, String>> columnToAxisMappingByDataSource;
	/** Minimum values of axes. **/
	private final Map<String, Double> axisMin;
	/** Maximum values of axes. **/
	private final Map<String, Double> axisMax;

	/** Title text of the plot. */
	private final Label title;
	/** AbstractPlot area used to render the data. */
	private PlotArea plotArea;
	/** Container that will store and layout the plot legend. */
	private final Container legendContainer;
	/** AbstractPlot legend. */
	private Legend legend;

<<<<<<< HEAD
    private Collection<RowShape> shapes;
=======
	/** Paint to fill the plot background. */
	private Paint background;
	/** Stroke to draw the plot border. */
	private transient Stroke borderStroke;
	/** Paint to fill the plot border. */
	private Paint borderColor;

	/** Base font which is used as default for other elements of the plot and
	for calculation of relative sizes. */
	private Font font;

	/** Decides whether a legend will be shown. */
	private boolean legendVisible;
	/** Positioning of the legend. */
	private Location legendLocation;
	/** Distance of the legend to the plot area. */
	private double legendDistance;
>>>>>>> 9e5724c5

	/**
	 * Initializes a new {@code AbstractPlot} instance with the specified data series.
	 * The series will be visible by default.
	 * @param series Initial data series to be displayed.
	 */
	public AbstractPlot(DataSource... series) {
<<<<<<< HEAD
		super(new EdgeLayout(20.0, 20.0));
		shapes = new ArrayList<RowShape>();
		title = new Label(); //$NON-NLS-1$
		title.setSetting(Label.FONT, Font.decode(null).deriveFont(18f));
=======
		super(new EdgeLayout());
>>>>>>> 9e5724c5

		dataVisible = new HashSet<>();

		axes = new HashMap<>();
		axisRenderers = new HashMap<>();
		axisDrawables = new HashMap<>();

		columnToAxisMappingByDataSource = new HashMap<>();
		axisMin = new HashMap<>();
		axisMax = new HashMap<>();

		data = new LinkedList<>();
		for (DataSource source : series) {
			add(source);
		}

		// No background or border by default
		background = null;
		borderStroke = null;
		borderColor = Color.BLACK;

		// Use system standard font as base font
		font = Font.decode(null);
		updateBaseFont();

		// Create title
		title = new Label();
		title.setFont(font.deriveFont(DEFAULT_TITLE_FONT_SIZE*font.getSize2D()));
		add(title, Location.NORTH);

		// Create legend, but don't show it by default
		legendContainer = new DrawableContainer(new OuterEdgeLayout(0.0));
		legendLocation = Location.CENTER;
		legendDistance = 2.0;
		legendVisible = false;
		refreshLegendLayout();
	}

	/**
	 * Draws the {@code Drawable} with the specified drawing context.
	 * @param context Environment used for drawing
	 */
	@Override
	public void draw(DrawingContext context) {
		Graphics2D graphics = context.getGraphics();

		Paint bg = getBackground();
		if (bg != null) {
			GraphicsUtils.fillPaintedShape(graphics, getBounds(), bg, null);
		}

		Stroke stroke = getBorderStroke();
		if (stroke != null) {
			Paint fg = getBorderColor();
			GraphicsUtils.drawPaintedShape(
					graphics, getBounds(), fg, null, stroke);
		}

		drawComponents(context);
	}

	private static class RowShape {
		private Shape shape;
		private double x, y;
		private Row row;

		public RowShape(Shape shape, double x, double y, Row row) {
			this.shape = shape;
			this.x = x;
			this.y = y;
			this.row = row;
		}

	}

	public void registerShape(Shape shape, double x, double y, Row row) {
		shapes.add(new RowShape(shape, x, y, row));
	}

	public void unregisterDrawables() {
		shapes.clear();
	}

	public Row getRowAt(Point point) {
		for (RowShape rowShape : shapes) {
			int mouseX = point.x;
			int mouseY = point.y;
			mouseX = (int) (mouseX - rowShape.x);
			mouseY = (int) (mouseY - rowShape.y);
			Point p = new Point(mouseX, mouseY);
			if (rowShape.shape.contains(p)) {
				return rowShape.row;
			}
		}
		return null;
	}

	/**
	 * Draws the plot's axes into the specified drawing context.
	 * @param context Environment used for drawing.
	 */
	protected void drawAxes(DrawingContext context) {
		for (Drawable d : axisDrawables.values()) {
			if (d != null) {
				d.draw(context);
			}
		}
	}

	/**
	 * Draws the plot's legend into the specified drawing context.
	 * @param context Environment used for drawing.
	 */
	protected void drawLegend(DrawingContext context) {
		if (!isLegendVisible() || getLegend() == null) {
			return;
		}
		getLegend().draw(context);
	}

	@Override
	public void layout() {
		super.layout();
		layoutAxes();
		layoutLegend();
	}

	/**
	 * Calculates the bounds of the axes.
	 */
	protected void layoutAxes() {
	}

	/**
	 * Calculates the bounds of the legend component.
	 */
	protected void layoutLegend() {
		if (getPlotArea() == null) {
			return;
		}
		Container legendContainer = getLegendContainer();
		Rectangle2D plotBounds = getPlotArea().getBounds();
		legendContainer.setBounds(plotBounds);
	}

	/**
	 * Returns the axis with the specified name.
	 * @param name Name of the axis.
	 * @return Axis.
	 */
	public Axis getAxis(String name) {
		return axes.get(name);
	}

	/**
	 * Sets the axis with the specified name and the associated
	 * {@code AxisRenderer}.
	 * @param name Name of the axis.
	 * @param axis Axis.
	 */
	public void setAxis(String name, Axis axis) {
		if (axis == null) {
			removeAxis(name);
		} else {
			axes.put(name, axis);
		}
	}

	/**
	 * Removes the axis with the specified name.
	 * @param name Name of the axis to be removed.
	 */
	public void removeAxis(String name) {
		axes.remove(name);
		axisRenderers.remove(name);
		axisDrawables.remove(name);
	}

	/**
	 * Returns a collection of all names of the axes stored in this plot.
	 * @return The names of all axes stored in this plot.
	 */
	public Collection<String> getAxesNames() {
		return axes.keySet();
	}

	/**
	 * Creates all axes that are defined by the current plot type.
	 */
	protected void createDefaultAxes() {
	}

	/**
	 * Creates all axis renderers that are defined by the current plot type.
	 */
	protected void createDefaultAxisRenderers() {
	}

	/**
	 * Tries to automatically set the ranges of all axes that are set to auto-scale.
	 * @see Axis#setAutoscaled(boolean)
	 */
	protected void autoscaleAxes() {
		if (data.isEmpty()) {
			return;
		}
		for (String axisName : getAxesNames()) {
			autoscaleAxis(axisName);
		}
	}

	/**
	 * Tries to automatically set the ranges of the axes specified by the name
	 * if it is set to auto-scale.
	 * @param axisName Name of the axis that should be scaled.
	 * @see Axis#setAutoscaled(boolean)
	 */
	public void autoscaleAxis(String axisName) {
		Axis axis = getAxis(axisName);
		if (axis == null || !axis.isAutoscaled()) {
			return;
		}
		double min = getAxisMin(axisName);
		double max = getAxisMax(axisName);
		double margin = 0.0*(max - min);
		axis.setRange(min - margin, max + margin);
	}

	/**
	 * Returns the renderer for the axis with the specified name.
	 * @param axisName Axis name.
	 * @return Instance that renders the axis.
	 */
	public AxisRenderer getAxisRenderer(String axisName) {
		return axisRenderers.get(axisName);
	}

	/**
	 * Sets the renderer for the axis with the specified name.
	 * @param axisName Name of the axis to be rendered.
	 * @param renderer Instance to render the axis.
	 */
	public void setAxisRenderer(String axisName, AxisRenderer renderer) {
		Drawable comp = null;
		if (renderer == null) {
			axisRenderers.remove(axisName);
		} else {
			axisRenderers.put(axisName, renderer);
			Axis axis = getAxis(axisName);
			comp = renderer.getRendererComponent(axis);
		}
		setAxisComponent(axisName, comp);
		layout();
	}

	/**
	 * Returns the component that is used to draw the specified axis.
	 * @param axisName Name of the axis.
	 * @return Instance that draws the axis.
	 */
	protected Drawable getAxisComponent(String axisName) {
		return axisDrawables.get(axisName);
	}

	/**
	 * Sets the component that should be used for drawing the specified axis.
	 * @param axisName Name of the axis.
	 * @param comp Instance that draws the axis.
	 */
	private void setAxisComponent(String axisName, Drawable comp) {
		if (comp == null) {
			axisDrawables.remove(axisName);
		} else {
			axisDrawables.put(axisName, comp);
		}
	}

	/**
	 * Returns the drawing area of this plot.
	 * @return {@code PlotArea2D}.
	 */
	public PlotArea getPlotArea() {
		return plotArea;
	}

	/**
	 * Sets the drawing area to the specified value.
	 * @param plotArea {@code PlotArea2D} to be set.
	 */
	protected void setPlotArea(PlotArea plotArea) {
		if (this.plotArea != null) {
			remove(this.plotArea);
			this.plotArea.setBaseFont(null);
		}
		this.plotArea = plotArea;
		if (this.plotArea != null) {
			this.plotArea.setBaseFont(font);
			add(this.plotArea, Location.CENTER);
		}
	}

	/**
	 * Returns the title component of this plot.
	 * @return Label representing the title.
	 */
	public Label getTitle() {
		return title;
	}

	/**
	 * Returns the object containing the Legend.
	 * @return Container.
	 */
	protected Container getLegendContainer() {
		return legendContainer;
	}

	/**
	 * Returns the legend component.
	 * @return Legend.
	 */
	public Legend getLegend() {
		return legend;
	}

	/**
	 * Sets the legend to the specified value.
	 * @param legend Legend to be set.
	 */
	protected void setLegend(Legend legend) {
		if (this.legend != null) {
			legendContainer.remove(this.legend);
			this.legend.clear();
			this.legend.setBaseFont(null);
		}
		this.legend = legend;
		if (this.legend != null) {
			this.legend.setBaseFont(font);
			Location constraints = getLegendLocation();
			legendContainer.add(legend, constraints);
			for (DataSource source : getVisibleData()) {
				legend.add(source);
			}
		}
	}

	/**
	 * Refreshes the positioning and spacing of the legend.
	 */
	protected void refreshLegendLayout() {
		double absoluteLegendDistance = 0.0;
		if (MathUtils.isCalculatable(legendDistance)) {
			absoluteLegendDistance = legendDistance*font.getSize2D();
		}

		OuterEdgeLayout layout = new OuterEdgeLayout(absoluteLegendDistance);
		legendContainer.setLayout(layout);
	}

	@Override
	public Paint getBackground() {
		return background;
	}

	@Override
	public void setBackground(Paint background) {
		this.background = background;
	}

	@Override
	public Stroke getBorderStroke() {
		return borderStroke;
	}

	@Override
	public void setBorderStroke(Stroke border) {
		this.borderStroke = border;
	}

	@Override
	public Paint getBorderColor() {
		return borderColor;
	}

	@Override
	public void setBorderColor(Paint color) {
		this.borderColor = color;
	}

	@Override
	public Font getFont() {
		return font;
	}

	@Override
	public void setFont(Font font) {
		this.font = font;
		updateBaseFont();
	}

	private void updateBaseFont() {
		// Update layout
		float gap = DEFAULT_LAYOUT_GAP*font.getSize2D();
		getLayout().setGapX(gap);
		getLayout().setGapY(gap);

		// Update plot area
		if (plotArea != null) {
			plotArea.setBaseFont(font);
		}

		// Update legend
		if (legend != null) {
			legend.setBaseFont(font);
		}
	}

	@Override
	public boolean isLegendVisible() {
		return legendVisible;
	}

	@Override
	public void setLegendVisible(boolean legendVisible) {
		this.legendVisible = legendVisible;
	}

	@Override
	public Location getLegendLocation() {
		return legendLocation;
	}

	@Override
	public void setLegendLocation(Location location) {
		legendLocation = location;
		if (legend != null) {
			legendContainer.remove(legend);
			legendContainer.add(legend, legendLocation);
		}
	}

	@Override
	public double getLegendDistance() {
		return legendDistance;
	}

	@Override
	public void setLegendDistance(double distance) {
		legendDistance = distance;
		refreshLegendLayout();
	}

	/**
	 * Adds a new data series to the plot which is visible by default.
	 * @param source Data series.
	 */
	public void add(DataSource source) {
		add(source, true);
	}

	/**
	 * Adds a new data series to the plot.
	 * @param source Data series.
	 * @param visible {@code true} if the series should be displayed,
	 *        {@code false} otherwise.
	 */
	public void add(DataSource source, boolean visible) {
		add(data.size(), source, visible);
	}

	/**
	 * Inserts the specified data series to the plot at a specified position.
	 * @param index Position.
	 * @param source Data series.
	 * @param visible {@code true} if the series should be displayed,
	 *        {@code false} otherwise.
	 */
	public void add(int index, DataSource source, boolean visible) {
		data.add(index, source);
		if (visible) {
			dataVisible.add(source);
		}
		autoscaleAxes();
		if (getLegend() != null) {
			getLegend().add(source);
		}
		source.addDataListener(this);
		invalidateAxisExtrema();
	}

	/**
	 * Returns whether the plot contains the specified data series.
	 * @param source Data series.
	 * @return {@code true} if the specified element is stored in the
	 *         plot, otherwise {@code false}
	 */
	public boolean contains(DataSource source) {
		return data.contains(source);
	}

	/**
	 * Returns the data series at a specified index.
	 * @param index Position of the data series.
	 * @return Instance of the data series.
	 */
	public DataSource get(int index) {
		return data.get(index);
	}

	/**
	 * Deletes the specified data series from the plot.
	 * @param source Data series.
	 * @return {@code true} if the series existed,
	 *         otherwise {@code false}.
	 */
	public boolean remove(DataSource source) {
		source.removeDataListener(this);
		dataVisible.remove(source);
		if (getLegend() != null) {
			getLegend().remove(source);
		}
		boolean existed = data.remove(source);
		invalidateAxisExtrema();
		return existed;
	}

	/**
	 * Removes all data series from this plot.
	 */
	public void clear() {
		for (DataSource source : data) {
			source.removeDataListener(this);
		}
		dataVisible.clear();
		if (getLegend() != null) {
			getLegend().clear();
		}
		data.clear();
		invalidateAxisExtrema();
	}

	/**
	 * Returns the mapping of a data source column to an axis name. If no
	 * mapping exists {@code null} will be returned.
	 * @param source Data source.
	 * @param col Column index.
	 * @return Axis name or {@code null} if no mapping exists.
	 */
	private String getMapping(DataSource source, int col) {
		Map<Integer, String> columnToAxisMapping = columnToAxisMappingByDataSource.get(source);
		return columnToAxisMapping != null ? columnToAxisMapping.get(col) : null;
	}

	/**
	 * Returns the mapping of data source columns to axis names. The elements
	 * of returned array equal the column indexes, i.e. the first element (axis
	 * name) matches the first column of {@code source}. If no mapping exists
	 * {@code null} will be stored in the array.
	 * @param source Data source.
	 * @return Array containing axis names in the order of the columns,
	 *         or {@code null} if no mapping exists for the column.
	 */
	public String[] getMapping(DataSource source) {
		String[] mapping = new String[source.getColumnCount()];
		for (int col = 0; col < mapping.length; col++) {
			mapping[col] = getMapping(source, col);
		}
		return mapping;
	}

	/**
	 * Sets the mapping of data source columns to axis names. The column index
	 * is taken from the order of the axis names, i.e. the first column of
	 * {@code source} will be mapped to first element of {@code axisNames}.
	 * Axis names with value {@code null} will be ignored.
	 * @param source Data source.
	 * @param axisNames Sequence of axis names in the order of the columns.
	 */
	public void setMapping(DataSource source, String... axisNames) {
		if (!contains(source)) {
			throw new IllegalArgumentException(
				"Data source does not exist in plot."); //$NON-NLS-1$
		}
		if (axisNames.length > source.getColumnCount()) {
			throw new IllegalArgumentException(MessageFormat.format(
				"Data source only has {0,number,integer} column, {1,number,integer} values given.", //$NON-NLS-1$
				source.getColumnCount(), axisNames.length));
		}
		Map<Integer, String> columnToAxisMapping = new HashMap<>();
		for (int col = 0; col < axisNames.length; col++) {
			String axisName = axisNames[col];
			if (axisName != null) {
				columnToAxisMapping.put(col, axisName);
			}
		}
		columnToAxisMappingByDataSource.put(source, columnToAxisMapping);
		invalidateAxisExtrema();
	}

	/**
	 * Returns the minimum value of the axis specified by {@code axisName}.
	 * @param axisName Name of the axis.
	 * @return Minimum value for the specified axis, or {@code 0.0} if no
	 *         minimum value can be determined.
	 */
	protected Double getAxisMin(String axisName) {
		Double min = axisMin.get(axisName);
		if (min == null) {
			revalidateAxisExtrema();
			min = axisMin.get(axisName);
		}
		if (min == null) {
			min = 0.0;
		}
		return min;
	}
	/**
	 * Returns the maximum value of the axis specified by {@code axisName}.
	 * @param axisName Name of the axis.
	 * @return Maximum value for the specified axis, or {@code 0.0} if no
	 *         maximum value can be determined.
	 */
	protected Double getAxisMax(String axisName) {
		Double max = axisMax.get(axisName);
		if (max == null) {
			revalidateAxisExtrema();
			max = axisMax.get(axisName);
		}
		if (max == null) {
			return 0.0;
		}
		return max;
	}

	/**
	 * Returns a list of all data series stored in the plot.
	 * @return List of all data series.
	 */
	public List<DataSource> getData() {
		return Collections.unmodifiableList(data);
	}

	/**
	 * Returns a list of all visible data series stored in the plot.
	 * @return List of all visible data series.
	 */
	public List<DataSource> getVisibleData() {
		List<DataSource> visible = new LinkedList<>();
		for (DataSource s : data) {
			if (dataVisible.contains(s)) {
				visible.add(s);
			}
		}
		return visible;
	}

	/**
	 * Returns whether the specified data series is drawn.
	 * @param source Data series.
	 * @return {@code true} if visible, {@code false} otherwise.
	 */
	public boolean isVisible(DataSource source) {
		return dataVisible.contains(source);
	}

	/**
	 * Changes the visibility of the specified data series.
	 * @param source Data series.
	 * @param visible {@code true} if the series should be visible,
	 *        {@code false} otherwise.
	 */
	public void setVisible(DataSource source, boolean visible) {
		if (visible) {
			if (dataVisible.add(source)) {
				invalidateAxisExtrema();
			}
		} else {
			if (dataVisible.remove(source)) {
				invalidateAxisExtrema();
			}
		}
	}

	/**
	 * Method that is invoked when data has been added.
	 * This method is invoked by objects that provide support for
	 * {@code DataListener}s and should not be called manually.
	 * @param source Data source that has been changed.
	 * @param events Optional event object describing the data values that
	 *        have been added.
	 */
	public void dataAdded(DataSource source, DataChangeEvent... events) {
		dataChanged(source, events);
	}

	/**
	 * Method that is invoked when data has been updated.
	 * This method is invoked by objects that provide support for
	 * {@code DataListener}s and should not be called manually.
	 * @param source Data source that has been changed.
	 * @param events Optional event object describing the data values that
	 *        have been updated.
	 */
	public void dataUpdated(DataSource source, DataChangeEvent... events) {
		dataChanged(source, events);
	}

	/**
	 * Method that is invoked when data has been removed.
	 * This method is invoked by objects that provide support for
	 * {@code DataListener}s and should not be called manually.
	 * @param source Data source that has been changed.
	 * @param events Optional event object describing the data values that
	 *        have been removed.
	 */
	public void dataRemoved(DataSource source, DataChangeEvent... events) {
		dataChanged(source, events);
	}

	/**
	 * Method that is invoked when data has been added, updated, or removed.
	 * @param source Data source that has been changed.
	 * @param events Optional event object describing the data values that
	 *        have been changed.
	 */
	protected void dataChanged(DataSource source, DataChangeEvent... events) {
		invalidateAxisExtrema();
		autoscaleAxes();
		layout();
	}

	/**
	 * Causes cached plot data to be be updated.
	 */
	private void invalidateAxisExtrema() {
		axisMin.clear();
		axisMax.clear();
	}

	/**
	 * Rebuilds cached plot data.
	 */
	private void revalidateAxisExtrema() {
		synchronized (this) {
			for (Entry<DataSource, Map<Integer, String>> entryByDataSource : columnToAxisMappingByDataSource.entrySet()) {
				DataSource dataSource = entryByDataSource.getKey();
				Map<Integer, String> columnToAxisMapping = entryByDataSource.getValue();
				for (Entry<Integer, String> entry : columnToAxisMapping.entrySet()) {
					Integer colIndex = entry.getKey();
					String axisName = entry.getValue();

					Column<?> col = dataSource.getColumn(colIndex);
					Double min = axisMin.get(axisName);
					Double max = axisMax.get(axisName);
					if (min == null || max == null) {
						min = col.getStatistics(Statistics.MIN);
						max = col.getStatistics(Statistics.MAX);
					} else {
						min = Math.min(min, col.getStatistics(Statistics.MIN));
						max = Math.max(max, col.getStatistics(Statistics.MAX));
					}
					axisMin.put(axisName, min);
					axisMax.put(axisName, max);
				}
			}
		}
	}

	/**
	 * Custom deserialization method.
	 * @param in Input stream.
	 * @throws ClassNotFoundException if a serialized class doesn't exist anymore.
	 * @throws IOException if there is an error while reading data from the
	 *         input stream.
	 */
	private void readObject(ObjectInputStream in)
			throws ClassNotFoundException, IOException {
		// Default deserialization
		in.defaultReadObject();
		// Custom deserialization
		borderStroke = (Stroke) SerializationUtils.unwrap(
				(Serializable) in.readObject());

		// Restore listeners
		for (DataSource source : getData()) {
			source.addDataListener(this);
		}
	}

	/**
	 * Custom serialization method.
	 * @param out Output stream.
	 * @throws ClassNotFoundException if a serialized class doesn't exist.
	 * @throws IOException if there is an error while writing data to the
	 *         output stream.
	 */
	private void writeObject(ObjectOutputStream out)
			throws ClassNotFoundException, IOException {
		// Default serialization
		out.defaultWriteObject();
		// Custom serialization
		out.writeObject(SerializationUtils.wrap(borderStroke));

		// Restore listeners
		for (DataSource source : getData()) {
			source.addDataListener(this);
		}
	}
}<|MERGE_RESOLUTION|>--- conflicted
+++ resolved
@@ -25,12 +25,9 @@
 import java.awt.Font;
 import java.awt.Graphics2D;
 import java.awt.Paint;
-<<<<<<< HEAD
 import java.awt.Point;
 import java.awt.RenderingHints;
 import java.awt.Shape;
-=======
->>>>>>> 9e5724c5
 import java.awt.Stroke;
 import java.awt.geom.Rectangle2D;
 import java.io.IOException;
@@ -113,9 +110,6 @@
 	/** AbstractPlot legend. */
 	private Legend legend;
 
-<<<<<<< HEAD
-    private Collection<RowShape> shapes;
-=======
 	/** Paint to fill the plot background. */
 	private Paint background;
 	/** Stroke to draw the plot border. */
@@ -133,7 +127,8 @@
 	private Location legendLocation;
 	/** Distance of the legend to the plot area. */
 	private double legendDistance;
->>>>>>> 9e5724c5
+
+    private Collection<RowShape> shapes;
 
 	/**
 	 * Initializes a new {@code AbstractPlot} instance with the specified data series.
@@ -141,15 +136,8 @@
 	 * @param series Initial data series to be displayed.
 	 */
 	public AbstractPlot(DataSource... series) {
-<<<<<<< HEAD
-		super(new EdgeLayout(20.0, 20.0));
+		super(new EdgeLayout());
 		shapes = new ArrayList<RowShape>();
-		title = new Label(); //$NON-NLS-1$
-		title.setSetting(Label.FONT, Font.decode(null).deriveFont(18f));
-=======
-		super(new EdgeLayout());
->>>>>>> 9e5724c5
-
 		dataVisible = new HashSet<>();
 
 		axes = new HashMap<>();
